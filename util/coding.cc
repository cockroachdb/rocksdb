--- conflicted
+++ resolved
@@ -8,15 +8,10 @@
 // found in the LICENSE file. See the AUTHORS file for names of contributors.
 
 #include "util/coding.h"
-<<<<<<< HEAD
-=======
 
+#include <algorithm>
 #include "rocksdb/slice.h"
 #include "rocksdb/slice_transform.h"
-
-
->>>>>>> 9dc29414
-#include <algorithm>
 
 namespace rocksdb {
 
